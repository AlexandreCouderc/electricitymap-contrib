--- conflicted
+++ resolved
@@ -10,14 +10,10 @@
 
 function computeZoneAggregates(zone) {
   zone.maxProduction = Math.max(...Object.values(zone.production || {}));
-  zone.maxDischarge =
-    -Math.min(Math.min(...Object.values(zone.storage || {})), 0);
-  zone.maxStorage =
-    Math.max(Math.max(...Object.values(zone.storage || {})), 0);
-  zone.maxExport =
-    -Math.min(Math.min(...Object.values(zone.exchange || {})), 0);
-  zone.maxImport =
-    Math.max(Math.max(...Object.values(zone.exchange || {})), 0);
+  zone.maxDischarge = -Math.min(Math.min(...Object.values(zone.storage || {})), 0);
+  zone.maxStorage = Math.max(Math.max(...Object.values(zone.storage || {})), 0);
+  zone.maxExport = -Math.min(Math.min(...Object.values(zone.exchange || {})), 0);
+  zone.maxImport = Math.max(Math.max(...Object.values(zone.exchange || {})), 0);
   return zone;
 }
 
@@ -180,14 +176,9 @@
       return { ...state, hasConnectionWarning: true, isLoadingGrid: false };
     }
 
-<<<<<<< HEAD
-      const zoneHistory = action.payload.map((observation) => {
-        const ret = Object.assign({}, computeZoneAggregates(observation));
-=======
     case 'ZONE_HISTORY_FETCH_REQUESTED': {
       return { ...state, isLoadingHistories: true };
     }
->>>>>>> 34867922
 
     case 'ZONE_HISTORY_FETCH_SUCCEEDED': {
       return {
@@ -196,7 +187,7 @@
         histories: {
           ...state.histories,
           [action.zoneId]: action.payload.map(datapoint => ({
-            ...datapoint,
+            ...computeZoneAggregates(datapoint),
             hasParser: true,
             // Exchange information is not shown in history observations without production data, as the percentages are incorrect
             exchange: isEmpty(datapoint.production) ? {} : datapoint.exchange,
